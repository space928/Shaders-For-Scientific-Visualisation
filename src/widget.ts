--- conflicted
+++ resolved
@@ -71,37 +71,10 @@
     this.stream_data_changed();
     this.model.on("change:stream_data", this.stream_data_changed, this);
 
-<<<<<<< HEAD
-    if(this._stream_img_element) {
+    if (this._stream_img_element) {
       setInterval(() => {
         this.model.trigger("heartbeat");
       }, 500);
-
-      //let mousePos = { x: 0, y: 0 };
-      this._stream_img_element.addEventListener('mousemove', (event: MouseEvent) => {
-        /*mousePos = {
-          x: event.clientX,// / target.width,
-          y: event.clientY,// / target.height
-        };*/
-
-        if(event?.target == null || !(event.target instanceof HTMLElement))
-          return;
-
-        const rect = event.target.getBoundingClientRect();
-        this.model.set("mouse_pos_x", Math.round(event.clientX - rect.left));
-        this.model.set("mouse_pos_y", Math.round(rect.height - (event.clientY - rect.top)));
-        this.model.save_changes();
-      });
-=======
-    if (this._stream_img_element) {
-      /*let frame_no = 0;
-      const on_anim_frame = () => {
-        this.model.set("frame_no", frame_no++);
-        this.model.save_changes();
-
-        requestAnimationFrame(on_anim_frame);
-      };
-      requestAnimationFrame(on_anim_frame);*/
 
       //let mousePos = { x: 0, y: 0 };
       this._stream_img_element.addEventListener(
@@ -112,8 +85,8 @@
             y: event.clientY,// / target.height
           };*/
 
-          if (event?.target === null || !(event.target instanceof HTMLElement))
-            return;
+        if(event?.target == null || !(event.target instanceof HTMLElement))
+          return;
 
           const rect = event.target.getBoundingClientRect();
           this.model.set("mouse_pos_x", Math.round(event.clientX - rect.left));
@@ -124,7 +97,6 @@
           this.model.save_changes();
         }
       );
->>>>>>> b09c666c
     }
   }
 
